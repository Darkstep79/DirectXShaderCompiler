///////////////////////////////////////////////////////////////////////////////
//                                                                           //
// HLMatrixLowerPass.cpp                                                     //
// Copyright (C) Microsoft Corporation. All rights reserved.                 //
// This file is distributed under the University of Illinois Open Source     //
// License. See LICENSE.TXT for details.                                     //
//                                                                           //
// HLMatrixLowerPass implementation.                                         //
//                                                                           //
///////////////////////////////////////////////////////////////////////////////

#include "dxc/HLSL/HLMatrixLowerPass.h"
#include "dxc/HLSL/HLMatrixLowerHelper.h"
#include "dxc/HLSL/HLMatrixType.h"
#include "dxc/HLSL/HLOperations.h"
#include "dxc/HLSL/HLModule.h"
#include "dxc/DXIL/DxilUtil.h"
#include "dxc/HlslIntrinsicOp.h"
#include "dxc/Support/Global.h"
#include "dxc/DXIL/DxilOperations.h"
#include "dxc/DXIL/DxilTypeSystem.h"
#include "dxc/DXIL/DxilModule.h"
#include "HLMatrixSubscriptUseReplacer.h"

#include "llvm/IR/IRBuilder.h"
#include "llvm/IR/Module.h"
#include "llvm/IR/DebugInfo.h"
#include "llvm/IR/IntrinsicInst.h"
#include "llvm/Transforms/Utils/Local.h"
#include "llvm/Pass.h"
#include "llvm/Support/raw_ostream.h"
#include <unordered_set>
#include <vector>

using namespace llvm;
using namespace hlsl;
using namespace hlsl::HLMatrixLower;
namespace hlsl {
namespace HLMatrixLower {

Value *BuildVector(Type *EltTy, ArrayRef<llvm::Value *> elts, IRBuilder<> &Builder) {
  Value *Vec = UndefValue::get(VectorType::get(EltTy, static_cast<unsigned>(elts.size())));
  for (unsigned i = 0; i < elts.size(); i++)
    Vec = Builder.CreateInsertElement(Vec, elts[i], i);
  return Vec;
}

} // namespace HLMatrixLower
} // namespace hlsl

namespace {

// Creates and manages a set of temporary overloaded functions keyed on the function type,
// and which should be destroyed when the pool gets out of scope.
class TempOverloadPool {
public:
  TempOverloadPool(llvm::Module &Module, const char* BaseName)
    : Module(Module), BaseName(BaseName) {}
  ~TempOverloadPool() { clear(); }

  Function *get(FunctionType *Ty);
  bool contains(FunctionType *Ty) const { return Funcs.count(Ty) != 0; }
  bool contains(Function *Func) const;
  void clear();

private:
  llvm::Module &Module;
  const char* BaseName;
  llvm::DenseMap<FunctionType*, Function*> Funcs;
};

Function *TempOverloadPool::get(FunctionType *Ty) {
  auto It = Funcs.find(Ty);
  if (It != Funcs.end()) return It->second;

  std::string MangledName;
  raw_string_ostream MangledNameStream(MangledName);
  MangledNameStream << BaseName;
  MangledNameStream << '.';
  Ty->print(MangledNameStream);
  MangledNameStream.flush();

  Function* Func = cast<Function>(Module.getOrInsertFunction(MangledName, Ty));
  Funcs.insert(std::make_pair(Ty, Func));
  return Func;
}

bool TempOverloadPool::contains(Function *Func) const {
  auto It = Funcs.find(Func->getFunctionType());
  return It != Funcs.end() && It->second == Func;
}

void TempOverloadPool::clear() {
  for (auto Entry : Funcs) {
    DXASSERT(Entry.second->use_empty(), "Temporary function still used during pool destruction.");
    Entry.second->removeFromParent();
  }
  Funcs.clear();
}

// High-level matrix lowering pass.
//
// This pass converts matrices to their lowered vector representations,
// including global variables, local variables and operations,
// but not function signatures (arguments and return types) - left to HLSignatureLower and HLMatrixBitcastLower,
// nor matrices obtained from resources or constant - left to HLOperationLower.
//
// Algorithm overview:
// 1. Find all matrix and matrix array global variables and lower them to vectors.
//    Walk any GEPs and insert vec-to-mat translation stubs so that consuming
//    instructions keep dealing with matrix types for the moment.
// 2. For each function
// 2a. Lower all matrix and matrix array allocas, just like global variables.
// 2b. Lower all other instructions producing or consuming matrices
//
// Conversion stubs are used to allow converting instructions in isolation,
// and in an order-independent manner:
//
// Initial: MatInst1(MatInst2(MatInst3))
// After lowering MatInst2: MatInst1(VecToMat(VecInst2(MatToVec(MatInst3))))
// After lowering MatInst1: VecInst1(VecInst2(MatToVec(MatInst3)))
// After lowering MatInst3: VecInst1(VecInst2(VecInst3))
class HLMatrixLowerPass : public ModulePass {
public:
  static char ID; // Pass identification, replacement for typeid
  explicit HLMatrixLowerPass() : ModulePass(ID) {}

  const char *getPassName() const override { return "HL matrix lower"; }
  bool runOnModule(Module &M) override;

private:
  void runOnFunction(Function &Func);
  void addToDeadInsts(Instruction *Inst) { m_deadInsts.emplace_back(Inst); }
  void deleteDeadInsts();

  void getMatrixAllocasAndOtherInsts(Function &Func,
    std::vector<AllocaInst*> &MatAllocas, std::vector<Instruction*> &MatInsts);
  Value *getLoweredByValOperand(Value *Val, IRBuilder<> &Builder, bool DiscardStub = false);
  Value *tryGetLoweredPtrOperand(Value *Ptr, IRBuilder<> &Builder, bool DiscardStub = false);
  Value *bitCastValue(Value *SrcVal, Type* DstTy, bool DstTyAlloca, IRBuilder<> &Builder);
  void replaceAllUsesByLoweredValue(Instruction *MatInst, Value *VecVal);
  void replaceAllVariableUses(Value* MatPtr, Value* LoweredPtr);
  void replaceAllVariableUses(SmallVectorImpl<Value*> &GEPIdxStack, Value *StackTopPtr, Value* LoweredPtr);

  void lowerGlobal(GlobalVariable *Global);
  Constant *lowerConstInitVal(Constant *Val);
  AllocaInst *lowerAlloca(AllocaInst *MatAlloca);
  void lowerInstruction(Instruction* Inst);
  void lowerReturn(ReturnInst* Return);
  Value *lowerCall(CallInst *Call);
  Value *lowerNonHLCall(CallInst *Call);
  Value *lowerHLOperation(CallInst *Call, HLOpcodeGroup OpcodeGroup);
  Value *lowerHLIntrinsic(CallInst *Call, IntrinsicOp Opcode);
  Value *lowerHLMulIntrinsic(Value* Lhs, Value *Rhs, bool Unsigned, IRBuilder<> &Builder);
  Value *lowerHLTransposeIntrinsic(Value *MatVal, IRBuilder<> &Builder);
  Value *lowerHLDeterminantIntrinsic(Value *MatVal, IRBuilder<> &Builder);
  Value *lowerHLUnaryOperation(Value *MatVal, HLUnaryOpcode Opcode, IRBuilder<> &Builder);
  Value *lowerHLBinaryOperation(Value *Lhs, Value *Rhs, HLBinaryOpcode Opcode, IRBuilder<> &Builder);
  Value *lowerHLLoadStore(CallInst *Call, HLMatLoadStoreOpcode Opcode);
  Value *lowerHLLoad(Value *MatPtr, bool RowMajor, IRBuilder<> &Builder);
  Value *lowerHLStore(Value *MatVal, Value *MatPtr, bool RowMajor, bool Return, IRBuilder<> &Builder);
  Value *lowerHLCast(Value *Src, Type *DstTy, HLCastOpcode Opcode, IRBuilder<> &Builder);
  Value *lowerHLSubscript(CallInst *Call, HLSubscriptOpcode Opcode);
  Value *lowerHLMatElementSubscript(CallInst *Call, bool RowMajor);
  Value *lowerHLMatSubscript(CallInst *Call, bool RowMajor);
  void lowerHLMatSubscript(CallInst *Call, Value *MatPtr, SmallVectorImpl<Value*> &ElemIndices);
  Value *lowerHLMatResourceSubscript(CallInst *Call, HLSubscriptOpcode Opcode);
  Value *lowerHLInit(CallInst *Call);
  Value *lowerHLSelect(CallInst *Call);

private:
  Module *m_pModule;
  HLModule *m_pHLModule;
  bool m_HasDbgInfo;

  // Pools for the translation stubs
  TempOverloadPool *m_matToVecStubs = nullptr;
  TempOverloadPool *m_vecToMatStubs = nullptr;

  std::vector<Instruction *> m_deadInsts;
};
}

char HLMatrixLowerPass::ID = 0;

ModulePass *llvm::createHLMatrixLowerPass() { return new HLMatrixLowerPass(); }

INITIALIZE_PASS(HLMatrixLowerPass, "hlmatrixlower", "HLSL High-Level Matrix Lower", false, false)

bool HLMatrixLowerPass::runOnModule(Module &M) {
  TempOverloadPool matToVecStubs(M, "hlmatrixlower.mat2vec");
  TempOverloadPool vecToMatStubs(M, "hlmatrixlower.vec2mat");

  m_pModule = &M;
  m_pHLModule = &m_pModule->GetOrCreateHLModule();
  // Load up debug information, to cross-reference values and the instructions
  // used to load them.
  m_HasDbgInfo = getDebugMetadataVersionFromModule(M) != 0;
  m_matToVecStubs = &matToVecStubs;
  m_vecToMatStubs = &vecToMatStubs;

  // First, lower static global variables.
  // We need to accumulate them locally because we'll be creating new ones as we lower them.
  std::vector<GlobalVariable*> Globals;
  for (GlobalVariable &Global : M.globals()) {
    if ((dxilutil::IsStaticGlobal(&Global) || dxilutil::IsSharedMemoryGlobal(&Global))
      && HLMatrixType::isMatrixPtrOrArrayPtr(Global.getType())) {
      Globals.emplace_back(&Global);
    }
  }

  for (GlobalVariable *Global : Globals)
    lowerGlobal(Global);

  for (Function &F : M.functions()) {
    if (F.isDeclaration()) continue;
    runOnFunction(F);
  }

  m_pModule = nullptr;
  m_pHLModule = nullptr;
  m_matToVecStubs = nullptr;
  m_vecToMatStubs = nullptr;

  // If you hit an assert during TempOverloadPool destruction,
  // it means that either a matrix producer was lowered,
  // causing a translation stub to be created,
  // but the consumer of that matrix was never (properly) lowered.
  // Or the opposite: a matrix consumer was lowered and not its producer.

  return true;
}

void HLMatrixLowerPass::runOnFunction(Function &Func) {
  // Skip hl function definition (like createhandle)
  if (hlsl::GetHLOpcodeGroupByName(&Func) != HLOpcodeGroup::NotHL)
    return;

  // Save the matrix instructions first since the translation process
  // will temporarily create other instructions consuming/producing matrix types.
  std::vector<AllocaInst*> MatAllocas;
  std::vector<Instruction*> MatInsts;
  getMatrixAllocasAndOtherInsts(Func, MatAllocas, MatInsts);

  // First lower all allocas and take care of their GEP chains
  for (AllocaInst* MatAlloca : MatAllocas) {
    AllocaInst* LoweredAlloca = lowerAlloca(MatAlloca);
    replaceAllVariableUses(MatAlloca, LoweredAlloca);
    addToDeadInsts(MatAlloca);
  }

  // Now lower all other matrix instructions
  for (Instruction *MatInst : MatInsts)
    lowerInstruction(MatInst);

  deleteDeadInsts();
}

void HLMatrixLowerPass::deleteDeadInsts() {
  while (!m_deadInsts.empty()) {
    Instruction *Inst = m_deadInsts.back();
    m_deadInsts.pop_back();

    DXASSERT_NOMSG(Inst->use_empty());
    for (Value *Operand : Inst->operand_values()) {
      Instruction *OperandInst = dyn_cast<Instruction>(Operand);
      if (OperandInst && ++OperandInst->user_begin() == OperandInst->user_end()) {
        // We were its only user, erase recursively.
        // This will get rid of translation stubs:
        // Original: MatConsumer(MatProducer)
        // Producer lowered: MatConsumer(VecToMat(VecProducer)), MatProducer dead
        // Consumer lowered: VecConsumer(VecProducer)), MatConsumer(VecToMat) dead
        // Only by recursing on MatConsumer's operand do we delete the VecToMat stub.
        DXASSERT_NOMSG(*OperandInst->user_begin() == Inst);
        m_deadInsts.emplace_back(OperandInst);
      }
    }

    Inst->eraseFromParent();
  }
}

// Find all instructions consuming or producing matrices,
// directly or through pointers/arrays.
void HLMatrixLowerPass::getMatrixAllocasAndOtherInsts(Function &Func,
    std::vector<AllocaInst*> &MatAllocas, std::vector<Instruction*> &MatInsts){
  for (BasicBlock &BasicBlock : Func) {
    for (Instruction &Inst : BasicBlock) {
      // Don't lower GEPs directly, we'll handle them as we lower the root pointer,
      // typically a global variable or alloca.
      if (isa<GetElementPtrInst>(&Inst)) continue;

      if (AllocaInst *Alloca = dyn_cast<AllocaInst>(&Inst)) {
        if (HLMatrixType::isMatrixOrPtrOrArrayPtr(Alloca->getType())) {
          MatAllocas.emplace_back(Alloca);
        }
        continue;
      }
      
      if (CallInst *Call = dyn_cast<CallInst>(&Inst)) {
        // Lowering of global variables will have introduced
        // vec-to-mat translation stubs, which we deal with indirectly,
        // as we lower the instructions consuming them.
        if (m_vecToMatStubs->contains(Call->getCalledFunction()))
          continue;

        // Mat-to-vec stubs should only be introduced during instruction lowering.
        // Globals lowering won't introduce any because their only operand is
        // their initializer, which we can fully lower without stubbing since it is constant.
        DXASSERT(!m_matToVecStubs->contains(Call->getCalledFunction()),
          "Unexpected mat-to-vec stubbing before function instruction lowering.");

        // Match matrix producers
        if (HLMatrixType::isMatrixOrPtrOrArrayPtr(Inst.getType())) {
          MatInsts.emplace_back(Call);
          continue;
        }

        // Match matrix consumers
        for (Value *Operand : Inst.operand_values()) {
          if (HLMatrixType::isMatrixOrPtrOrArrayPtr(Operand->getType())) {
            MatInsts.emplace_back(Call);
            break;
          }
        }

        continue;
      }

      if (ReturnInst *Return = dyn_cast<ReturnInst>(&Inst)) {
        Value *ReturnValue = Return->getReturnValue();
        if (ReturnValue != nullptr && HLMatrixType::isMatrixOrPtrOrArrayPtr(ReturnValue->getType()))
          MatInsts.emplace_back(Return);
        continue;
      }

      // Nothing else should produce or consume matrices
    }
  }
}

// Gets the matrix-lowered representation of a value, potentially adding a translation stub.
// DiscardStub causes any vec-to-mat translation stubs to be deleted,
// it should be true only if the original instruction will be modified and kept alive.
// If a new instruction is created and the original marked as dead,
// then the remove dead instructions pass will take care of removing the stub.
Value* HLMatrixLowerPass::getLoweredByValOperand(Value *Val, IRBuilder<> &Builder, bool DiscardStub) {
  Type *Ty = Val->getType();

  // We're only lowering byval matrices.
  // Since structs and arrays are always accessed by pointer,
  // we do not need to worry about a matrix being hidden inside a more complex type.
  DXASSERT(!Ty->isPointerTy(), "Value cannot be a pointer.");
  HLMatrixType MatTy = HLMatrixType::dyn_cast(Ty);
  if (!MatTy) return Val;

  Type *LoweredTy = MatTy.getLoweredVectorTypeForReg();
  
  // Check if the value is already a vec-to-mat translation stub
  if (CallInst *Call = dyn_cast<CallInst>(Val)) {
    if (m_vecToMatStubs->contains(Call->getCalledFunction())) {
      if (DiscardStub && Call->getNumUses() == 1) {
        Call->use_begin()->set(UndefValue::get(Call->getType()));
        addToDeadInsts(Call);
      }

      Value *LoweredVal = Call->getArgOperand(0);
      DXASSERT(LoweredVal->getType() == LoweredTy, "Unexpected already-lowered value type.");
      return LoweredVal;
    }
  }

  // Return a mat-to-vec translation stub
  FunctionType *TranslationStubTy = FunctionType::get(LoweredTy, { Ty }, /* isVarArg */ false);
  Function *TranslationStub = m_matToVecStubs->get(TranslationStubTy);
  return Builder.CreateCall(TranslationStub, { Val });
}

// Attempts to retrieve the lowered vector pointer equivalent to a matrix pointer.
// Returns nullptr if the pointed-to matrix lives in memory that cannot be lowered at this time,
// for example a buffer or shader inputs/outputs, which are lowered during signature lowering.
Value *HLMatrixLowerPass::tryGetLoweredPtrOperand(Value *Ptr, IRBuilder<> &Builder, bool DiscardStub) {
  if (!HLMatrixType::isMatrixPtrOrArrayPtr(Ptr->getType()))
    return nullptr;

  // Matrix pointers can only be derived from Allocas, GlobalVariables or resource accesses.
  // The first two cases are what this pass must be able to lower, and we should already
  // have replaced their uses by vector to matrix pointer translation stubs.
  if (CallInst *Call = dyn_cast<CallInst>(Ptr)) {
    if (m_vecToMatStubs->contains(Call->getCalledFunction())) {
      if (DiscardStub && Call->getNumUses() == 1) {
        Call->use_begin()->set(UndefValue::get(Call->getType()));
        addToDeadInsts(Call);
      }
      return Call->getArgOperand(0);
    }
  }

  // There's one more case to handle.
  // When compiling shader libraries, signatures won't have been lowered yet.
  // So we can have a matrix in a struct as an argument,
  // or an alloca'd struct holding the return value of a call and containing a matrix.
  Value *RootPtr = Ptr;
  while (GEPOperator *GEP = dyn_cast<GEPOperator>(RootPtr))
    RootPtr = GEP->getPointerOperand();

  Argument *Arg = dyn_cast<Argument>(RootPtr);
  bool IsNonShaderArg = Arg != nullptr && !m_pHLModule->IsGraphicsShader(Arg->getParent());
  if (IsNonShaderArg || isa<AllocaInst>(RootPtr)) {
    // Bitcast the matrix pointer to its lowered equivalent.
    // The HLMatrixBitcast pass will take care of this later.
    return Builder.CreateBitCast(Ptr, HLMatrixType::getLoweredType(Ptr->getType()));
  }

  // The pointer must be derived from a resource, we don't handle it in this pass.
  return nullptr;
}

// Bitcasts a value from matrix to vector or vice-versa.
// This is used to convert to/from arguments/return values since we don't
// lower signatures in this pass. The later HLMatrixBitcastLower pass fixes this.
Value *HLMatrixLowerPass::bitCastValue(Value *SrcVal, Type* DstTy, bool DstTyAlloca, IRBuilder<> &Builder) {
  Type *SrcTy = SrcVal->getType();
  DXASSERT_NOMSG(!SrcTy->isPointerTy());

  // We store and load from a temporary alloca, bitcasting either on the store pointer
  // or on the load pointer.
  IRBuilder<> AllocaBuilder(dxilutil::FindAllocaInsertionPt(Builder.GetInsertPoint()));
  Value *Alloca = AllocaBuilder.CreateAlloca(DstTyAlloca ? DstTy : SrcTy);
  Value *BitCastedAlloca = Builder.CreateBitCast(Alloca, (DstTyAlloca ? SrcTy : DstTy)->getPointerTo());
  Builder.CreateStore(SrcVal, DstTyAlloca ? BitCastedAlloca : Alloca);
  return Builder.CreateLoad(DstTyAlloca ? Alloca : BitCastedAlloca);
}

// Replaces all uses of a matrix value by its lowered vector form,
// inserting translation stubs for users which still expect a matrix value.
void HLMatrixLowerPass::replaceAllUsesByLoweredValue(Instruction* MatInst, Value* VecVal) {
  if (VecVal == nullptr || VecVal == MatInst) return;

  DXASSERT(HLMatrixType::getLoweredType(MatInst->getType()) == VecVal->getType(),
    "Unexpected lowered value type.");

  Instruction *VecToMatStub = nullptr;

  while (!MatInst->use_empty()) {
    Use &ValUse = *MatInst->use_begin();

    // Handle non-matrix cases, just point to the new value.
    if (MatInst->getType() == VecVal->getType()) {
      ValUse.set(VecVal);
      continue;
    }

    // If the user is already a matrix-to-vector translation stub,
    // we can now replace it by the proper vector value.
    if (CallInst *Call = dyn_cast<CallInst>(ValUse.getUser())) {
      if (m_matToVecStubs->contains(Call->getCalledFunction())) {
        Call->replaceAllUsesWith(VecVal);
        ValUse.set(UndefValue::get(MatInst->getType()));
        addToDeadInsts(Call);
        continue;
      }
    }

    // Otherwise, the user should point to a vector-to-matrix translation
    // stub of the new vector value.
    if (VecToMatStub == nullptr) {
      FunctionType *TranslationStubTy = FunctionType::get(
        MatInst->getType(), { VecVal->getType() }, /* isVarArg */ false);
      Function *TranslationStub = m_vecToMatStubs->get(TranslationStubTy);

      Instruction *PrevInst = dyn_cast<Instruction>(VecVal);
      if (PrevInst == nullptr) PrevInst = MatInst;

      IRBuilder<> Builder(dxilutil::SkipAllocas(PrevInst->getNextNode()));
      VecToMatStub = Builder.CreateCall(TranslationStub, { VecVal });
    }

    ValUse.set(VecToMatStub);
  }
}

// Replaces all uses of a matrix or matrix array alloca or global variable by its lowered equivalent.
// This doesn't lower the users, but will insert a translation stub from the lowered value pointer
// back to the matrix value pointer, and recreate any GEPs around the new pointer.
// Before: User(GEP(MatrixArrayAlloca))
// After: User(VecToMatPtrStub(GEP'(VectorArrayAlloca)))
void HLMatrixLowerPass::replaceAllVariableUses(Value* MatPtr, Value* LoweredPtr) {
  DXASSERT_NOMSG(HLMatrixType::isMatrixPtrOrArrayPtr(MatPtr->getType()));
  DXASSERT_NOMSG(LoweredPtr->getType() == HLMatrixType::getLoweredType(MatPtr->getType()));

  SmallVector<Value*, 4> GEPIdxStack;
  GEPIdxStack.emplace_back(ConstantInt::get(Type::getInt32Ty(MatPtr->getContext()), 0));
  replaceAllVariableUses(GEPIdxStack, MatPtr, LoweredPtr);
}

void HLMatrixLowerPass::replaceAllVariableUses(
    SmallVectorImpl<Value*> &GEPIdxStack, Value *StackTopPtr, Value* LoweredPtr) {
  while (!StackTopPtr->use_empty()) {
    llvm::Use &Use = *StackTopPtr->use_begin();
    if (GEPOperator *GEP = dyn_cast<GEPOperator>(Use.getUser())) {
      DXASSERT(GEP->getNumIndices() >= 1, "Unexpected degenerate GEP.");
      DXASSERT(cast<ConstantInt>(*GEP->idx_begin())->isZero(), "Unexpected non-zero first GEP index.");

      // Recurse in GEP to find actual users
      for (auto It = GEP->idx_begin() + 1; It != GEP->idx_end(); ++It)
        GEPIdxStack.emplace_back(*It);
      replaceAllVariableUses(GEPIdxStack, GEP, LoweredPtr);
      GEPIdxStack.erase(GEPIdxStack.end() - (GEP->getNumIndices() - 1), GEPIdxStack.end());
      
      // Discard the GEP
      DXASSERT_NOMSG(GEP->use_empty());
      Use.set(UndefValue::get(Use->getType()));
      if (GetElementPtrInst *GEPInst = dyn_cast<GetElementPtrInst>(GEP))
        addToDeadInsts(GEPInst);
      continue;
    }

    // Recreate the same GEP sequence, if any, on the lowered pointer
    IRBuilder<> Builder(cast<Instruction>(Use.getUser()));
    Value *LoweredStackTopPtr = GEPIdxStack.size() == 1
      ? LoweredPtr : Builder.CreateGEP(LoweredPtr, GEPIdxStack);

    // Generate a stub translating the vector pointer back to a matrix pointer,
    // such that consuming instructions are unaffected.
    FunctionType *TranslationStubTy = FunctionType::get(
      StackTopPtr->getType(), { LoweredStackTopPtr->getType() }, /* isVarArg */ false);
    Function *TranslationStub = m_vecToMatStubs->get(TranslationStubTy);
    Use.set(Builder.CreateCall(TranslationStub, { LoweredStackTopPtr }));
  }
}

void HLMatrixLowerPass::lowerGlobal(GlobalVariable *Global) {
  if (Global->user_empty()) return;

  PointerType *LoweredPtrTy = cast<PointerType>(HLMatrixType::getLoweredType(Global->getType()));
  DXASSERT_NOMSG(LoweredPtrTy != Global->getType());

  Constant *LoweredInitVal = Global->hasInitializer()
    ? lowerConstInitVal(Global->getInitializer()) : nullptr;
  GlobalVariable *LoweredGlobal = new GlobalVariable(*m_pModule, LoweredPtrTy->getElementType(),
    Global->isConstant(), Global->getLinkage(), LoweredInitVal,
    Global->getName() + ".v", /*InsertBefore*/ nullptr, Global->getThreadLocalMode(),
    Global->getType()->getAddressSpace());

  // Add debug info.
  if (m_HasDbgInfo) {
    DebugInfoFinder &Finder = m_pHLModule->GetOrCreateDebugInfoFinder();
    HLModule::UpdateGlobalVariableDebugInfo(Global, Finder, LoweredGlobal);
  }

  replaceAllVariableUses(Global, LoweredGlobal);
  Global->removeDeadConstantUsers();
  Global->eraseFromParent();
}

Constant *HLMatrixLowerPass::lowerConstInitVal(Constant *Val) {
  Type *Ty = Val->getType();

  // If it's an array of matrices, recurse for each element or nested array
  if (ArrayType *ArrayTy = dyn_cast<ArrayType>(Ty)) {
    SmallVector<Constant*, 4> LoweredElems;
    unsigned NumElems = ArrayTy->getNumElements();
    LoweredElems.reserve(NumElems);
    for (unsigned ElemIdx = 0; ElemIdx < NumElems; ++ElemIdx) {
      Constant *ArrayElem = Val->getAggregateElement(ElemIdx);
      LoweredElems.emplace_back(lowerConstInitVal(ArrayElem));
    }

    Type *LoweredElemTy = HLMatrixType::getLoweredType(ArrayTy->getElementType());
    ArrayType *LoweredArrayTy = ArrayType::get(LoweredElemTy, NumElems);
    return ConstantArray::get(LoweredArrayTy, LoweredElems);
  }

  // Otherwise it's a matrix, lower it to a vector
  HLMatrixType MatTy = HLMatrixType::cast(Ty);
  DXASSERT_NOMSG(isa<StructType>(Ty));
  Constant *RowArrayVal = Val->getAggregateElement((unsigned)0);

  // Original initializer should have been produced in row/column-major order
  // depending on the qualifiers of the target variable, so preserve the order.
  SmallVector<Constant*, 16> MatElems;
  for (unsigned RowIdx = 0; RowIdx < MatTy.getNumRows(); ++RowIdx) {
    Constant *RowVal = RowArrayVal->getAggregateElement(RowIdx);
    for (unsigned ColIdx = 0; ColIdx < MatTy.getNumColumns(); ++ColIdx) {
      MatElems.emplace_back(RowVal->getAggregateElement(ColIdx));
    }
  }

  Constant *Vec = ConstantVector::get(MatElems);
  
  // Matrix elements are always in register representation,
  // but the lowered global variable is of vector type in
  // its memory representation, so we must convert here.

  // This will produce a constant so we can use an IRBuilder without a valid insertion point.
  IRBuilder<> DummyBuilder(Val->getContext());
  return cast<Constant>(MatTy.emitLoweredRegToMem(Vec, DummyBuilder));
}

AllocaInst *HLMatrixLowerPass::lowerAlloca(AllocaInst *MatAlloca) {
  PointerType *LoweredAllocaTy = cast<PointerType>(HLMatrixType::getLoweredType(MatAlloca->getType()));

  IRBuilder<> Builder(MatAlloca);
  AllocaInst *LoweredAlloca = Builder.CreateAlloca(
    LoweredAllocaTy->getElementType(), nullptr, MatAlloca->getName());

  // Update debug info.
  if (DbgDeclareInst *DbgDeclare = llvm::FindAllocaDbgDeclare(MatAlloca)) {
    LLVMContext &Context = MatAlloca->getContext();
    Value *DbgDeclareVar = MetadataAsValue::get(Context, DbgDeclare->getRawVariable());
    Value *DbgDeclareExpr = MetadataAsValue::get(Context, DbgDeclare->getRawExpression());
    Value *ValueMetadata = MetadataAsValue::get(Context, ValueAsMetadata::get(LoweredAlloca));
    IRBuilder<> DebugBuilder(DbgDeclare);
    DebugBuilder.CreateCall(DbgDeclare->getCalledFunction(), { ValueMetadata, DbgDeclareVar, DbgDeclareExpr });
  }

  if (HLModule::HasPreciseAttributeWithMetadata(MatAlloca))
    HLModule::MarkPreciseAttributeWithMetadata(LoweredAlloca);

  replaceAllVariableUses(MatAlloca, LoweredAlloca);

  return LoweredAlloca;
}

void HLMatrixLowerPass::lowerInstruction(Instruction* Inst) {
  if (CallInst *Call = dyn_cast<CallInst>(Inst)) {
    Value *LoweredValue = lowerCall(Call);

    // lowerCall returns the lowered value iff we should discard
    // the original matrix instruction and replace all of its uses
    // by the lowered value. It returns nullptr to opt-out of this.
    if (LoweredValue != nullptr) {
      replaceAllUsesByLoweredValue(Call, LoweredValue);
      addToDeadInsts(Inst);
    }
  }
  else if (ReturnInst *Return = dyn_cast<ReturnInst>(Inst)) {
    lowerReturn(Return);
  }
  else
    llvm_unreachable("Unexpected matrix instruction type.");
}

void HLMatrixLowerPass::lowerReturn(ReturnInst* Return) {
  Value *RetVal = Return->getReturnValue();
  Type *RetTy = RetVal->getType();
  DXASSERT(!RetTy->isPointerTy(), "Unexpected matrix returned by pointer.");

  IRBuilder<> Builder(Return);
  Value *LoweredRetVal = getLoweredByValOperand(RetVal, Builder, /* DiscardStub */ true);

  // Since we're not lowering the signature, we can't return the lowered value directly,
  // so insert a bitcast, which HLMatrixBitcastLower knows how to eliminate.
  Value *BitCastedRetVal = bitCastValue(LoweredRetVal, RetVal->getType(), /* DstTyAlloca */ false, Builder);
  Return->setOperand(0, BitCastedRetVal);
}

Value *HLMatrixLowerPass::lowerCall(CallInst *Call) {
  HLOpcodeGroup OpcodeGroup = GetHLOpcodeGroupByName(Call->getCalledFunction());
  return OpcodeGroup == HLOpcodeGroup::NotHL
    ? lowerNonHLCall(Call) : lowerHLOperation(Call, OpcodeGroup);
}

Value *HLMatrixLowerPass::lowerNonHLCall(CallInst *Call) {
  // First, handle any operand of matrix-derived type
  // We don't lower the callee's signature in this pass,
  // so, for any matrix-typed parameter, we create a bitcast from the
  // lowered vector back to the matrix type, which the later HLMatrixBitcastLower
  // pass knows how to eliminate.
  IRBuilder<> PreCallBuilder(Call);
  unsigned NumArgs = Call->getNumArgOperands();
  for (unsigned ArgIdx = 0; ArgIdx < NumArgs; ++ArgIdx) {
    Use &ArgUse = Call->getArgOperandUse(ArgIdx);
    if (ArgUse->getType()->isPointerTy()) {
      // Byref arg
      Value *LoweredArg = tryGetLoweredPtrOperand(ArgUse.get(), PreCallBuilder, /* DiscardStub */ true);
      if (LoweredArg != nullptr) {
        // Pointer to a matrix we've lowered, insert a bitcast back to matrix pointer type.
        Value *BitCastedArg = PreCallBuilder.CreateBitCast(LoweredArg, ArgUse->getType());
        ArgUse.set(BitCastedArg);
      }
    }
    else {
      // Byvalue arg
      Value *LoweredArg = getLoweredByValOperand(ArgUse.get(), PreCallBuilder, /* DiscardStub */ true);
      if (LoweredArg == ArgUse.get()) continue;

      Value *BitCastedArg = bitCastValue(LoweredArg, ArgUse->getType(), /* DstTyAlloca */ false, PreCallBuilder);
      ArgUse.set(BitCastedArg);
    }
  }

  // Now check the return type
  HLMatrixType RetMatTy = HLMatrixType::dyn_cast(Call->getType());
  if (!RetMatTy) {
    DXASSERT(!HLMatrixType::isMatrixPtrOrArrayPtr(Call->getType()),
      "Unexpected user call returning a matrix by pointer.");
    // Nothing to replace, other instructions can consume a non-matrix return type.
    return nullptr;
  }

  // The callee returns a matrix, and we don't lower signatures in this pass.
  // We perform a sketchy bitcast to the lowered register-representation type,
  // which the later HLMatrixBitcastLower pass knows how to eliminate.
  IRBuilder<> AllocaBuilder(dxilutil::FindAllocaInsertionPt(Call));
  Value *LoweredAlloca = AllocaBuilder.CreateAlloca(RetMatTy.getLoweredVectorTypeForReg());
  
  IRBuilder<> PostCallBuilder(Call->getNextNode());
  Value *BitCastedAlloca = PostCallBuilder.CreateBitCast(LoweredAlloca, Call->getType()->getPointerTo());
  
  // This is slightly tricky
  // We want to replace all uses of the matrix-returning call by the bitcasted value,
  // but the store to the bitcasted pointer itself is a use of that matrix,
  // so we need to create the load, replace the uses, and then insert the store.
  LoadInst *LoweredVal = PostCallBuilder.CreateLoad(LoweredAlloca);
  replaceAllUsesByLoweredValue(Call, LoweredVal);

  // Now we can insert the store. Make sure to do so before the load.
  PostCallBuilder.SetInsertPoint(LoweredVal);
  PostCallBuilder.CreateStore(Call, BitCastedAlloca);
  
  // Return nullptr since we did our own uses replacement and we don't want
  // the matrix instruction to be marked as dead since we're still using it.
  return nullptr;
}

Value *HLMatrixLowerPass::lowerHLOperation(CallInst *Call, HLOpcodeGroup OpcodeGroup) {
  IRBuilder<> Builder(Call);
  switch (OpcodeGroup) {
  case HLOpcodeGroup::HLIntrinsic:
    return lowerHLIntrinsic(Call, static_cast<IntrinsicOp>(GetHLOpcode(Call)));

  case HLOpcodeGroup::HLBinOp:
    return lowerHLBinaryOperation(
      Call->getArgOperand(HLOperandIndex::kBinaryOpSrc0Idx),
      Call->getArgOperand(HLOperandIndex::kBinaryOpSrc1Idx),
      static_cast<HLBinaryOpcode>(GetHLOpcode(Call)), Builder);

  case HLOpcodeGroup::HLUnOp:
    return lowerHLUnaryOperation(
      Call->getArgOperand(HLOperandIndex::kUnaryOpSrc0Idx),
      static_cast<HLUnaryOpcode>(GetHLOpcode(Call)), Builder);

  case HLOpcodeGroup::HLMatLoadStore:
    return lowerHLLoadStore(Call, static_cast<HLMatLoadStoreOpcode>(GetHLOpcode(Call)));

  case HLOpcodeGroup::HLCast:
    return lowerHLCast(
      Call->getArgOperand(HLOperandIndex::kUnaryOpSrc0Idx), Call->getType(),
      static_cast<HLCastOpcode>(GetHLOpcode(Call)), Builder);

  case HLOpcodeGroup::HLSubscript:
    return lowerHLSubscript(Call, static_cast<HLSubscriptOpcode>(GetHLOpcode(Call)));

  case HLOpcodeGroup::HLInit:
    return lowerHLInit(Call);

  case HLOpcodeGroup::HLSelect:
    return lowerHLSelect(Call);

  default:
    llvm_unreachable("Unexpected matrix opcode");
  }
}

static Value *callHLFunction(llvm::Module &Module, HLOpcodeGroup OpcodeGroup, unsigned Opcode,
  Type *RetTy, ArrayRef<Value*> Args, IRBuilder<> &Builder) {
  SmallVector<Type*, 4> ArgTys;
  ArgTys.reserve(Args.size());
  for (Value *Arg : Args)
    ArgTys.emplace_back(Arg->getType());

  FunctionType *FuncTy = FunctionType::get(RetTy, ArgTys, /* isVarArg */ false);
  Function *Func = GetOrCreateHLFunction(Module, FuncTy, OpcodeGroup, Opcode);

  return Builder.CreateCall(Func, Args);
}

Value *HLMatrixLowerPass::lowerHLIntrinsic(CallInst *Call, IntrinsicOp Opcode) {
  IRBuilder<> Builder(Call);

  // See if this is a matrix-specific intrinsic which we should expand here
  switch (Opcode) {
  case IntrinsicOp::IOP_umul:
  case IntrinsicOp::IOP_mul:
    return lowerHLMulIntrinsic(
      Call->getArgOperand(HLOperandIndex::kBinaryOpSrc0Idx),
      Call->getArgOperand(HLOperandIndex::kBinaryOpSrc1Idx),
      /* Unsigned */ Opcode == IntrinsicOp::IOP_umul, Builder);
  case IntrinsicOp::IOP_transpose:
    return lowerHLTransposeIntrinsic(Call->getArgOperand(HLOperandIndex::kUnaryOpSrc0Idx), Builder);
  case IntrinsicOp::IOP_determinant:
    return lowerHLDeterminantIntrinsic(Call->getArgOperand(HLOperandIndex::kUnaryOpSrc0Idx), Builder);
  }

  // Delegate to a lowered intrinsic call
  SmallVector<Value*, 4> LoweredArgs;
  LoweredArgs.reserve(Call->getNumArgOperands());
  for (Value *Arg : Call->arg_operands()) {
    if (Arg->getType()->isPointerTy()) {
      // ByRef parameter (for example, frexp's second parameter)
      // If the argument points to a lowered matrix variable, replace it here,
      // otherwise preserve the matrix type and let further passes handle the lowering.
      Value *LoweredArg = tryGetLoweredPtrOperand(Arg, Builder);
      if (LoweredArg == nullptr) LoweredArg = Arg;
      LoweredArgs.emplace_back(LoweredArg);
    }
    else {
      LoweredArgs.emplace_back(getLoweredByValOperand(Arg, Builder));
    }
  }

  Type *LoweredRetTy = HLMatrixType::getLoweredType(Call->getType());
  return callHLFunction(*m_pModule, HLOpcodeGroup::HLIntrinsic, static_cast<unsigned>(Opcode), 
    LoweredRetTy, LoweredArgs, Builder);
}

Value *HLMatrixLowerPass::lowerHLMulIntrinsic(Value* Lhs, Value *Rhs,
    bool Unsigned, IRBuilder<> &Builder) {
  HLMatrixType LhsMatTy = HLMatrixType::dyn_cast(Lhs->getType());
  HLMatrixType RhsMatTy = HLMatrixType::dyn_cast(Rhs->getType());
  Value* LoweredLhs = getLoweredByValOperand(Lhs, Builder);
  Value* LoweredRhs = getLoweredByValOperand(Rhs, Builder);

  DXASSERT(LoweredLhs->getType()->getScalarType() == LoweredRhs->getType()->getScalarType(),
    "Unexpected element type mismatch in mul intrinsic.");
  DXASSERT(cast<VectorType>(LoweredLhs->getType()) && cast<VectorType>(LoweredLhs->getType()),
    "Unexpected scalar in lowered matrix mul intrinsic operands.");

  Type* ElemTy = LoweredLhs->getType()->getScalarType();

  // Figure out the dimensions of each side
  unsigned LhsNumRows, LhsNumCols, RhsNumRows, RhsNumCols;
  if (LhsMatTy && RhsMatTy) {
    LhsNumRows = LhsMatTy.getNumRows();
    LhsNumCols = LhsMatTy.getNumColumns();
    RhsNumRows = RhsMatTy.getNumRows();
    RhsNumCols = RhsMatTy.getNumColumns();
  }
  else if (LhsMatTy) {
    LhsNumRows = LhsMatTy.getNumRows();
    LhsNumCols = LhsMatTy.getNumColumns();
    RhsNumRows = LoweredRhs->getType()->getVectorNumElements();
    RhsNumCols = 1;
  }
  else if (RhsMatTy) {
    LhsNumRows = 1;
    LhsNumCols = LoweredLhs->getType()->getVectorNumElements();
    RhsNumRows = RhsMatTy.getNumRows();
    RhsNumCols = RhsMatTy.getNumColumns();
  }
  else {
    llvm_unreachable("mul intrinsic was identified as a matrix operation but neither operand is a matrix.");
  }

  DXASSERT(LhsNumCols == RhsNumRows, "Matrix mul intrinsic operands dimensions mismatch.");
  HLMatrixType ResultMatTy(ElemTy, LhsNumRows, RhsNumCols);
  unsigned AccCount = LhsNumCols;

  // Get the multiply-and-add intrinsic function, we'll need it
  IntrinsicOp MadOpcode = Unsigned ? IntrinsicOp::IOP_umad : IntrinsicOp::IOP_mad;
  FunctionType *MadFuncTy = FunctionType::get(ElemTy, { Builder.getInt32Ty(), ElemTy, ElemTy, ElemTy }, false);
  Function *MadFunc = GetOrCreateHLFunction(*m_pModule, MadFuncTy, HLOpcodeGroup::HLIntrinsic, (unsigned)MadOpcode);
  Constant *MadOpcodeVal = Builder.getInt32((unsigned)MadOpcode);

  // Perform the multiplication!
  Value *Result = UndefValue::get(VectorType::get(ElemTy, LhsNumRows * RhsNumCols));
  for (unsigned ResultRowIdx = 0; ResultRowIdx < ResultMatTy.getNumRows(); ++ResultRowIdx) {
    for (unsigned ResultColIdx = 0; ResultColIdx < ResultMatTy.getNumColumns(); ++ResultColIdx) {
      unsigned ResultElemIdx = ResultMatTy.getRowMajorIndex(ResultRowIdx, ResultColIdx);
      Value *ResultElem = nullptr;

      for (unsigned AccIdx = 0; AccIdx < AccCount; ++AccIdx) {
        unsigned LhsElemIdx = HLMatrixType::getRowMajorIndex(ResultRowIdx, AccIdx, LhsNumRows, LhsNumCols);
        unsigned RhsElemIdx = HLMatrixType::getRowMajorIndex(AccIdx, ResultColIdx, RhsNumRows, RhsNumCols);
        Value* LhsElem = Builder.CreateExtractElement(LoweredLhs, static_cast<uint64_t>(LhsElemIdx));
        Value* RhsElem = Builder.CreateExtractElement(LoweredRhs, static_cast<uint64_t>(RhsElemIdx));
        if (ResultElem == nullptr) {
          ResultElem = ElemTy->isFloatingPointTy()
            ? Builder.CreateFMul(LhsElem, RhsElem)
            : Builder.CreateMul(LhsElem, RhsElem);
        }
        else {
          ResultElem = Builder.CreateCall(MadFunc, { MadOpcodeVal, LhsElem, RhsElem, ResultElem });
        }
      }

      Result = Builder.CreateInsertElement(Result, ResultElem, static_cast<uint64_t>(ResultElemIdx));
    }
  }

  return Result;
}

Value *HLMatrixLowerPass::lowerHLTransposeIntrinsic(Value* MatVal, IRBuilder<> &Builder) {
  HLMatrixType MatTy = HLMatrixType::cast(MatVal->getType());
  Value *LoweredVal = getLoweredByValOperand(MatVal, Builder);
  return MatTy.emitLoweredVectorRowToCol(LoweredVal, Builder);
}

static Value *determinant2x2(Value *M00, Value *M01, Value *M10, Value *M11, IRBuilder<> &Builder) {
  Value *Mul0 = Builder.CreateFMul(M00, M11);
  Value *Mul1 = Builder.CreateFMul(M01, M10);
  return Builder.CreateFSub(Mul0, Mul1);
}

static Value *determinant3x3(Value *M00, Value *M01, Value *M02,
    Value *M10, Value *M11, Value *M12,
    Value *M20, Value *M21, Value *M22,
    IRBuilder<> &Builder) {
  Value *Det00 = determinant2x2(M11, M12, M21, M22, Builder);
  Value *Det01 = determinant2x2(M10, M12, M20, M22, Builder);
  Value *Det02 = determinant2x2(M10, M11, M20, M21, Builder);
  Det00 = Builder.CreateFMul(M00, Det00);
  Det01 = Builder.CreateFMul(M01, Det01);
  Det02 = Builder.CreateFMul(M02, Det02);
  Value *Result = Builder.CreateFSub(Det00, Det01);
  Result = Builder.CreateFAdd(Result, Det02);
  return Result;
}

static Value *determinant4x4(Value *M00, Value *M01, Value *M02, Value *M03,
    Value *M10, Value *M11, Value *M12, Value *M13,
    Value *M20, Value *M21, Value *M22, Value *M23,
    Value *M30, Value *M31, Value *M32, Value *M33,
    IRBuilder<> &Builder) {
  Value *Det00 = determinant3x3(M11, M12, M13, M21, M22, M23, M31, M32, M33, Builder);
  Value *Det01 = determinant3x3(M10, M12, M13, M20, M22, M23, M30, M32, M33, Builder);
  Value *Det02 = determinant3x3(M10, M11, M13, M20, M21, M23, M30, M31, M33, Builder);
  Value *Det03 = determinant3x3(M10, M11, M12, M20, M21, M22, M30, M31, M32, Builder);
  Det00 = Builder.CreateFMul(M00, Det00);
  Det01 = Builder.CreateFMul(M01, Det01);
  Det02 = Builder.CreateFMul(M02, Det02);
  Det03 = Builder.CreateFMul(M03, Det03);
  Value *Result = Builder.CreateFSub(Det00, Det01);
  Result = Builder.CreateFAdd(Result, Det02);
  Result = Builder.CreateFSub(Result, Det03);
  return Result;
}

Value *HLMatrixLowerPass::lowerHLDeterminantIntrinsic(Value* MatVal, IRBuilder<> &Builder) {
  HLMatrixType MatTy = HLMatrixType::cast(MatVal->getType());
  DXASSERT_NOMSG(MatTy.getNumColumns() == MatTy.getNumRows());

  Value *LoweredVal = getLoweredByValOperand(MatVal, Builder);

  // Extract all matrix elements
  SmallVector<Value*, 16> Elems;
  for (unsigned ElemIdx = 0; ElemIdx < MatTy.getNumElements(); ++ElemIdx)
    Elems.emplace_back(Builder.CreateExtractElement(LoweredVal, static_cast<uint64_t>(ElemIdx)));

  // Delegate to appropriate determinant function
  switch (MatTy.getNumColumns()) {
  case 1:
    return Elems[0];

  case 2:
    return determinant2x2(
      Elems[0], Elems[1],
      Elems[2], Elems[3],
      Builder);

  case 3:
    return determinant3x3(
      Elems[0], Elems[1], Elems[2],
      Elems[3], Elems[4], Elems[5],
      Elems[6], Elems[7], Elems[8],
      Builder);

  case 4:
    return determinant4x4(
      Elems[0], Elems[1], Elems[2], Elems[3],
      Elems[4], Elems[5], Elems[6], Elems[7],
      Elems[8], Elems[9], Elems[10], Elems[11],
      Elems[12], Elems[13], Elems[14], Elems[15],
      Builder);

  default:
    llvm_unreachable("Unexpected matrix dimensions.");
  }
}

Value *HLMatrixLowerPass::lowerHLUnaryOperation(Value *MatVal, HLUnaryOpcode Opcode, IRBuilder<> &Builder) {
  Value *LoweredVal = getLoweredByValOperand(MatVal, Builder);
  VectorType *VecTy = cast<VectorType>(LoweredVal->getType());
  bool IsFloat = VecTy->getElementType()->isFloatingPointTy();
  
  switch (Opcode) {
  case HLUnaryOpcode::Plus: return LoweredVal; // No-op

  case HLUnaryOpcode::Minus:
    return IsFloat
      ? Builder.CreateFSub(Constant::getNullValue(VecTy), LoweredVal)
      : Builder.CreateSub(Constant::getNullValue(VecTy), LoweredVal);

  case HLUnaryOpcode::LNot:
    return IsFloat
      ? Builder.CreateFCmp(CmpInst::FCMP_UEQ, LoweredVal, Constant::getNullValue(VecTy))
      : Builder.CreateICmp(CmpInst::ICMP_EQ, LoweredVal, Constant::getNullValue(VecTy));

  case HLUnaryOpcode::Not:
    return Builder.CreateXor(LoweredVal, Constant::getAllOnesValue(VecTy));

  case HLUnaryOpcode::PostInc:
  case HLUnaryOpcode::PreInc:
  case HLUnaryOpcode::PostDec:
  case HLUnaryOpcode::PreDec: {
    Constant *ScalarOne = IsFloat
      ? ConstantFP::get(VecTy->getElementType(), 1)
      : ConstantInt::get(VecTy->getElementType(), 1);
    Constant *VecOne = ConstantVector::getSplat(VecTy->getNumElements(), ScalarOne);
    // BUGBUG: This implementation has incorrect semantics (GitHub #1780)
    if (Opcode == HLUnaryOpcode::PostInc || Opcode == HLUnaryOpcode::PreInc) {
      return IsFloat
        ? Builder.CreateFAdd(LoweredVal, VecOne)
        : Builder.CreateAdd(LoweredVal, VecOne);
    }
    else {
      return IsFloat
        ? Builder.CreateFSub(LoweredVal, VecOne)
        : Builder.CreateSub(LoweredVal, VecOne);
    }
  }
  default:
    llvm_unreachable("Unsupported unary matrix operator");
  }
}

Value *HLMatrixLowerPass::lowerHLBinaryOperation(Value *Lhs, Value *Rhs, HLBinaryOpcode Opcode, IRBuilder<> &Builder) {
  Value *LoweredLhs = getLoweredByValOperand(Lhs, Builder);
  Value *LoweredRhs = getLoweredByValOperand(Rhs, Builder);

  DXASSERT(LoweredLhs->getType()->isVectorTy() && LoweredRhs->getType()->isVectorTy(),
    "Expected lowered binary operation operands to be vectors");
  DXASSERT(LoweredLhs->getType() == LoweredRhs->getType(),
    "Expected lowered binary operation operands to have matching types.");

  bool IsFloat = LoweredLhs->getType()->getVectorElementType()->isFloatingPointTy();

  switch (Opcode) {
  case HLBinaryOpcode::Add:
    return IsFloat
      ? Builder.CreateFAdd(LoweredLhs, LoweredRhs)
      : Builder.CreateAdd(LoweredLhs, LoweredRhs);

  case HLBinaryOpcode::Sub:
    return IsFloat
      ? Builder.CreateFSub(LoweredLhs, LoweredRhs)
      : Builder.CreateSub(LoweredLhs, LoweredRhs);

  case HLBinaryOpcode::Mul:
    return IsFloat
      ? Builder.CreateFMul(LoweredLhs, LoweredRhs)
      : Builder.CreateMul(LoweredLhs, LoweredRhs);

  case HLBinaryOpcode::Div:
    return IsFloat
      ? Builder.CreateFDiv(LoweredLhs, LoweredRhs)
      : Builder.CreateSDiv(LoweredLhs, LoweredRhs);

  case HLBinaryOpcode::Rem:
    return IsFloat
      ? Builder.CreateFRem(LoweredLhs, LoweredRhs)
      : Builder.CreateSRem(LoweredLhs, LoweredRhs);

  case HLBinaryOpcode::And:
    return Builder.CreateAnd(LoweredLhs, LoweredRhs);

  case HLBinaryOpcode::Or:
    return Builder.CreateOr(LoweredLhs, LoweredRhs);

  case HLBinaryOpcode::Xor:
    return Builder.CreateXor(LoweredLhs, LoweredRhs);

  case HLBinaryOpcode::Shl:
    return Builder.CreateShl(LoweredLhs, LoweredRhs);

  case HLBinaryOpcode::Shr:
    return Builder.CreateAShr(LoweredLhs, LoweredRhs);

  case HLBinaryOpcode::LT:
    return IsFloat
      ? Builder.CreateFCmp(CmpInst::FCMP_OLT, LoweredLhs, LoweredRhs)
      : Builder.CreateICmp(CmpInst::ICMP_SLT, LoweredLhs, LoweredRhs);

  case HLBinaryOpcode::GT:
    return IsFloat
      ? Builder.CreateFCmp(CmpInst::FCMP_OGT, LoweredLhs, LoweredRhs)
      : Builder.CreateICmp(CmpInst::ICMP_SGT, LoweredLhs, LoweredRhs);

  case HLBinaryOpcode::LE:
    return IsFloat
      ? Builder.CreateFCmp(CmpInst::FCMP_OLE, LoweredLhs, LoweredRhs)
      : Builder.CreateICmp(CmpInst::ICMP_SLE, LoweredLhs, LoweredRhs);

  case HLBinaryOpcode::GE:
    return IsFloat
      ? Builder.CreateFCmp(CmpInst::FCMP_OGE, LoweredLhs, LoweredRhs)
      : Builder.CreateICmp(CmpInst::ICMP_SGE, LoweredLhs, LoweredRhs);

  case HLBinaryOpcode::EQ:
    return IsFloat
      ? Builder.CreateFCmp(CmpInst::FCMP_OEQ, LoweredLhs, LoweredRhs)
      : Builder.CreateICmp(CmpInst::ICMP_EQ, LoweredLhs, LoweredRhs);

  case HLBinaryOpcode::NE:
    return IsFloat
      ? Builder.CreateFCmp(CmpInst::FCMP_ONE, LoweredLhs, LoweredRhs)
      : Builder.CreateICmp(CmpInst::ICMP_NE, LoweredLhs, LoweredRhs);

  case HLBinaryOpcode::UDiv:
    return Builder.CreateUDiv(LoweredLhs, LoweredRhs);

  case HLBinaryOpcode::URem:
    return Builder.CreateURem(LoweredLhs, LoweredRhs);

  case HLBinaryOpcode::UShr:
    return Builder.CreateLShr(LoweredLhs, LoweredRhs);

  case HLBinaryOpcode::ULT:
    return Builder.CreateICmp(CmpInst::ICMP_ULT, LoweredLhs, LoweredRhs);

  case HLBinaryOpcode::UGT:
    return Builder.CreateICmp(CmpInst::ICMP_UGT, LoweredLhs, LoweredRhs);

  case HLBinaryOpcode::ULE:
    return Builder.CreateICmp(CmpInst::ICMP_ULE, LoweredLhs, LoweredRhs);

  case HLBinaryOpcode::UGE:
    return Builder.CreateICmp(CmpInst::ICMP_UGE, LoweredLhs, LoweredRhs);

  case HLBinaryOpcode::LAnd:
  case HLBinaryOpcode::LOr: {
    Value *Zero = Constant::getNullValue(LoweredLhs->getType());
    Value *LhsCmp = IsFloat
      ? Builder.CreateFCmp(CmpInst::FCMP_ONE, LoweredLhs, Zero)
      : Builder.CreateICmp(CmpInst::ICMP_NE, LoweredLhs, Zero);
    Value *RhsCmp = IsFloat
      ? Builder.CreateFCmp(CmpInst::FCMP_ONE, LoweredRhs, Zero)
      : Builder.CreateICmp(CmpInst::ICMP_NE, LoweredRhs, Zero);
    return Opcode == HLBinaryOpcode::LOr
      ? Builder.CreateOr(LhsCmp, RhsCmp)
      : Builder.CreateAnd(LhsCmp, RhsCmp);
  }
  default:
    llvm_unreachable("Unsupported binary matrix operator");
  }
}

Value *HLMatrixLowerPass::lowerHLLoadStore(CallInst *Call, HLMatLoadStoreOpcode Opcode) {
  IRBuilder<> Builder(Call);
  switch (Opcode) {
  case HLMatLoadStoreOpcode::RowMatLoad:
  case HLMatLoadStoreOpcode::ColMatLoad:
    return lowerHLLoad(Call->getArgOperand(HLOperandIndex::kMatLoadPtrOpIdx),
      /* RowMajor */ Opcode == HLMatLoadStoreOpcode::RowMatLoad, Builder);

  case HLMatLoadStoreOpcode::RowMatStore:
  case HLMatLoadStoreOpcode::ColMatStore:
    return lowerHLStore(
      Call->getArgOperand(HLOperandIndex::kMatStoreValOpIdx),
      Call->getArgOperand(HLOperandIndex::kMatStoreDstPtrOpIdx),
      /* RowMajor */ Opcode == HLMatLoadStoreOpcode::RowMatStore,
      /* Return */ !Call->getType()->isVoidTy(), Builder);

  default:
    llvm_unreachable("Unsupported matrix load/store operation");
  }
}

Value *HLMatrixLowerPass::lowerHLLoad(Value *MatPtr, bool RowMajor, IRBuilder<> &Builder) {
  HLMatrixType MatTy = HLMatrixType::cast(MatPtr->getType()->getPointerElementType());

  Value *LoweredPtr = tryGetLoweredPtrOperand(MatPtr, Builder);
  if (LoweredPtr == nullptr) {
    // Can't lower this here, defer to HL signature lower
    HLMatLoadStoreOpcode Opcode = RowMajor ? HLMatLoadStoreOpcode::RowMatLoad : HLMatLoadStoreOpcode::ColMatLoad;
    return callHLFunction(
      *m_pModule, HLOpcodeGroup::HLMatLoadStore, static_cast<unsigned>(Opcode),
      MatTy.getLoweredVectorTypeForReg(), { Builder.getInt32((uint32_t)Opcode), MatPtr }, Builder);
  }

  return MatTy.emitLoweredLoad(LoweredPtr, Builder);
}

Value *HLMatrixLowerPass::lowerHLStore(Value *MatVal, Value *MatPtr, bool RowMajor, bool Return, IRBuilder<> &Builder) {
  DXASSERT(MatVal->getType() == MatPtr->getType()->getPointerElementType(),
    "Matrix store value/pointer type mismatch.");

  Value *LoweredPtr = tryGetLoweredPtrOperand(MatPtr, Builder);
  Value *LoweredVal = getLoweredByValOperand(MatVal, Builder);
  if (LoweredPtr == nullptr) {
    // Can't lower the pointer here, defer to HL signature lower
    HLMatLoadStoreOpcode Opcode = RowMajor ? HLMatLoadStoreOpcode::RowMatStore : HLMatLoadStoreOpcode::ColMatStore;
    return callHLFunction(
      *m_pModule, HLOpcodeGroup::HLMatLoadStore, static_cast<unsigned>(Opcode),
      Return ? LoweredVal->getType() : Builder.getVoidTy(),
      { Builder.getInt32((uint32_t)Opcode), MatPtr, LoweredVal }, Builder);
  }

  HLMatrixType MatTy = HLMatrixType::cast(MatPtr->getType()->getPointerElementType());
  StoreInst *LoweredStore = MatTy.emitLoweredStore(LoweredVal, LoweredPtr, Builder);

  // If the intrinsic returned a value, return the stored lowered value
  return Return ? LoweredVal : LoweredStore;
}

<<<<<<< HEAD
static Value *convertScalarOrVector(Value *SrcVal, Type *DstTy, HLCastOpcode Opcode, IRBuilder<> Builder) {
  DXASSERT(SrcVal->getType()->isVectorTy() == DstTy->isVectorTy(),
    "Scalar/vector type mismatch in numerical conversion.");
  Type *SrcTy = SrcVal->getType();
=======
// Iterate users, tunnel through address space cast, and skip unused constant
// users.
class UserIter_TunnelAddrSpace_SkipUnusedConstantUser {
private:
  Value::user_iterator UserIt;
  Value::user_iterator AddrSpaceCastUserIt;

public:
  User *U = nullptr;
public:
  UserIter_TunnelAddrSpace_SkipUnusedConstantUser() {}
  UserIter_TunnelAddrSpace_SkipUnusedConstantUser(Value *V)
  {
    if (!V->user_empty())
      UserIt = V->user_begin();
    Next();
  }
  UserIter_TunnelAddrSpace_SkipUnusedConstantUser(
      const UserIter_TunnelAddrSpace_SkipUnusedConstantUser &other) = default;

  User *Next() {
    U = nullptr;
    if (!AddrSpaceCastUserIt.atEnd()) {
      U = *(AddrSpaceCastUserIt++);
      return U;
    }
    while (!UserIt.atEnd()) {
      U = *(UserIt++);
      if (ConstantExpr *CE = dyn_cast<ConstantExpr>(U)) {
        if (CE->user_empty())
          continue;
        if (CE->getOpcode() == Instruction::AddrSpaceCast) {
          AddrSpaceCastUserIt = CE->user_begin();
          U = *(AddrSpaceCastUserIt++);
          return U;
        }
      }
      return U;
    }
    U = nullptr;
    return U;
  }

  UserIter_TunnelAddrSpace_SkipUnusedConstantUser begin() { return *this; }
  UserIter_TunnelAddrSpace_SkipUnusedConstantUser end() {
    return UserIter_TunnelAddrSpace_SkipUnusedConstantUser();
  }
  bool
  operator==(const UserIter_TunnelAddrSpace_SkipUnusedConstantUser &other) {
    return (U == other.U && UserIt == other.UserIt &&
            AddrSpaceCastUserIt == other.AddrSpaceCastUserIt);
  }
  bool
  operator!=(const UserIter_TunnelAddrSpace_SkipUnusedConstantUser &other) {
    return !(*this == (other));
  }
  UserIter_TunnelAddrSpace_SkipUnusedConstantUser &operator++() {
    Next();
    return *this;
  }
  UserIter_TunnelAddrSpace_SkipUnusedConstantUser operator++(int) {
    auto tmp = *this;
    ++*this;
    return tmp;
  }
  User *operator*() { return U; }
  User *operator->() { return U; }
};

static bool OnlyUsedByMatrixLdSt(Value *V) {
  bool onlyLdSt = true;
  for (User *user : UserIter_TunnelAddrSpace_SkipUnusedConstantUser(V)) {
    if (isa<Constant>(user) && user->use_empty())
      continue;
>>>>>>> b4bb5795

  // Conversions between equivalent types are no-ops,
  // even between signed/unsigned variants.
  if (SrcTy == DstTy) return SrcVal;

  // Conversions to bools are comparisons
  if (DstTy->getScalarSizeInBits() == 1) {
    // fcmp une is what regular clang uses in C++ for (bool)f;
    return cast<Instruction>(SrcTy->isIntOrIntVectorTy()
      ? Builder.CreateICmpNE(SrcVal, llvm::Constant::getNullValue(SrcTy), "tobool")
      : Builder.CreateFCmpUNE(SrcVal, llvm::Constant::getNullValue(SrcTy), "tobool"));
  }

  // Cast necessary
  bool SrcIsUnsigned = Opcode == HLCastOpcode::FromUnsignedCast ||
    Opcode == HLCastOpcode::UnsignedUnsignedCast;
  bool DstIsUnsigned = Opcode == HLCastOpcode::ToUnsignedCast ||
    Opcode == HLCastOpcode::UnsignedUnsignedCast;
  auto CastOp = static_cast<Instruction::CastOps>(HLModule::GetNumericCastOp(
    SrcTy, SrcIsUnsigned, DstTy, DstIsUnsigned));
  return cast<Instruction>(Builder.CreateCast(CastOp, SrcVal, DstTy));
}

Value *HLMatrixLowerPass::lowerHLCast(Value *Src, Type *DstTy, HLCastOpcode Opcode, IRBuilder<> &Builder) {
  // The opcode really doesn't mean much here, the types involved are what drive most of the casting.
  DXASSERT(Opcode != HLCastOpcode::HandleToResCast, "Unexpected matrix cast opcode.");

  if (dxilutil::IsIntegerOrFloatingPointType(Src->getType())) {
    // Scalar to matrix splat
    HLMatrixType MatDstTy = HLMatrixType::cast(DstTy);

    // Apply element conversion
    Value *Result = convertScalarOrVector(Src,
      MatDstTy.getElementTypeForReg(), Opcode, Builder);

    // Splat to a vector
    Result = Builder.CreateInsertElement(
      UndefValue::get(VectorType::get(Result->getType(), 1)),
      Result, static_cast<uint64_t>(0));
    return Builder.CreateShuffleVector(Result, Result,
      ConstantVector::getSplat(MatDstTy.getNumElements(), Builder.getInt32(0)));
  }
  else if (VectorType *SrcVecTy = dyn_cast<VectorType>(Src->getType())) {
    // Vector to matrix
    HLMatrixType MatDstTy = HLMatrixType::cast(DstTy);
    Value *Result = Src;

    // We might need to truncate
    if (MatDstTy.getNumElements() < SrcVecTy->getNumElements()) {
      SmallVector<int, 4> ShuffleIndices;
      for (unsigned Idx = 0; Idx < MatDstTy.getNumElements(); ++Idx)
        ShuffleIndices.emplace_back(static_cast<int>(Idx));
      Result = Builder.CreateShuffleVector(Src, Src, ShuffleIndices);
    }

    // Apply element conversion
    return convertScalarOrVector(Result,
      MatDstTy.getLoweredVectorTypeForReg(), Opcode, Builder);
  }

  // Source must now be a matrix
  HLMatrixType MatSrcTy = HLMatrixType::cast(Src->getType());
  VectorType* LoweredSrcTy = MatSrcTy.getLoweredVectorTypeForReg();

  Value *LoweredSrc;
  if (isa<Argument>(Src)) {
    // Function arguments are lowered in HLSignatureLower.
    // Initial codegen first generates those cast intrinsics to tell us how to lower them into vectors.
    // Preserve them, but change the return type to vector.
    DXASSERT(Opcode == HLCastOpcode::ColMatrixToVecCast || Opcode == HLCastOpcode::RowMatrixToVecCast,
      "Unexpected cast of matrix argument.");
    LoweredSrc = callHLFunction(*m_pModule, HLOpcodeGroup::HLCast, static_cast<unsigned>(Opcode),
      LoweredSrcTy, { Builder.getInt32((uint32_t)Opcode), Src }, Builder);
  }
<<<<<<< HEAD
  else {
    LoweredSrc = getLoweredByValOperand(Src, Builder);
  }
  DXASSERT_NOMSG(LoweredSrc->getType() == LoweredSrcTy);

  Value* Result = LoweredSrc;
  Type* LoweredDstTy = DstTy;
  if (dxilutil::IsIntegerOrFloatingPointType(DstTy)) {
    // Matrix to scalar
    Result = Builder.CreateExtractElement(LoweredSrc, static_cast<uint64_t>(0));
  }
  else if (DstTy->isVectorTy()) {
    // Matrix to vector
    VectorType *DstVecTy = cast<VectorType>(DstTy);
    DXASSERT(DstVecTy->getNumElements() <= LoweredSrcTy->getNumElements(),
      "Cannot cast matrix to a larger vector.");

    // We might have to truncate
    if (DstTy->getVectorNumElements() < LoweredSrcTy->getNumElements()) {
      SmallVector<int, 3> ShuffleIndices;
      for (unsigned Idx = 0; Idx < DstVecTy->getNumElements(); ++Idx)
        ShuffleIndices.emplace_back(static_cast<int>(Idx));
      Result = Builder.CreateShuffleVector(Result, Result, ShuffleIndices);
=======

  for (User *U : UserIter_TunnelAddrSpace_SkipUnusedConstantUser(GV)) {
    Value *VecGEP = nullptr;
    // Must be GEP or GEPOperator.
    if (GetElementPtrInst *GEP = dyn_cast<GetElementPtrInst>(U)) {
      IRBuilder<> Builder(GEP);
      SmallVector<Value *, 4> idxList(GEP->idx_begin(), GEP->idx_end());
      VecGEP = Builder.CreateInBoundsGEP(VecGV, idxList);
      AddToDeadInsts(GEP);
    } else {
      GEPOperator *GEPOP = cast<GEPOperator>(U);
      IRBuilder<> Builder(GV->getContext());
      SmallVector<Value *, 4> idxList(GEPOP->idx_begin(), GEPOP->idx_end());
      VecGEP = Builder.CreateInBoundsGEP(VecGV, idxList);
>>>>>>> b4bb5795
    }
  }
  else {
    // Destination must now be a matrix too
    HLMatrixType MatDstTy = HLMatrixType::cast(DstTy);

    // Apply any changes at the matrix level: orientation changes and truncation
    if (Opcode == HLCastOpcode::ColMatrixToRowMatrix)
      Result = MatSrcTy.emitLoweredVectorColToRow(Result, Builder);
    else if (Opcode == HLCastOpcode::RowMatrixToColMatrix)
      Result = MatSrcTy.emitLoweredVectorRowToCol(Result, Builder);
    else if (MatDstTy.getNumRows() != MatSrcTy.getNumRows()
      || MatDstTy.getNumColumns() != MatSrcTy.getNumColumns()) {
      // Apply truncation
      DXASSERT(MatDstTy.getNumRows() <= MatSrcTy.getNumRows()
        && MatDstTy.getNumColumns() <= MatSrcTy.getNumColumns(),
        "Unexpected matrix cast between incompatible dimensions.");
      SmallVector<int, 16> ShuffleIndices;
      for (unsigned RowIdx = 0; RowIdx < MatDstTy.getNumRows(); ++RowIdx)
        for (unsigned ColIdx = 0; ColIdx < MatDstTy.getNumColumns(); ++ColIdx)
          ShuffleIndices.emplace_back(static_cast<int>(MatSrcTy.getRowMajorIndex(RowIdx, ColIdx)));
      Result = Builder.CreateShuffleVector(Result, Result, ShuffleIndices);
    }

    LoweredDstTy = MatDstTy.getLoweredVectorTypeForReg();
    DXASSERT(Result->getType()->getVectorNumElements() == LoweredDstTy->getVectorNumElements(),
      "Unexpected matrix src/dst lowered element count mismatch after truncation.");
  }

  // Apply element conversion
  return convertScalarOrVector(Result, LoweredDstTy, Opcode, Builder);
}

Value *HLMatrixLowerPass::lowerHLSubscript(CallInst *Call, HLSubscriptOpcode Opcode) {
  switch (Opcode) {
  case HLSubscriptOpcode::RowMatElement:
  case HLSubscriptOpcode::ColMatElement:
    return lowerHLMatElementSubscript(Call,
      /* RowMajor */ Opcode == HLSubscriptOpcode::RowMatElement);

  case HLSubscriptOpcode::RowMatSubscript:
  case HLSubscriptOpcode::ColMatSubscript:
    return lowerHLMatSubscript(Call,
      /* RowMajor */ Opcode == HLSubscriptOpcode::RowMatSubscript);

  case HLSubscriptOpcode::DefaultSubscript:
  case HLSubscriptOpcode::CBufferSubscript:
    // Those get lowered during HLOperationLower,
    // and the return type must stay unchanged (as a matrix)
    // to provide the metadata to properly emit the loads.
    return nullptr;

  default:
    llvm_unreachable("Unexpected matrix subscript opcode.");
  }
}

Value *HLMatrixLowerPass::lowerHLMatElementSubscript(CallInst *Call, bool RowMajor) {
  (void)RowMajor; // It doesn't look like we actually need this?

  Value *MatPtr = Call->getArgOperand(HLOperandIndex::kMatSubscriptMatOpIdx);
  Constant *IdxVec = cast<Constant>(Call->getArgOperand(HLOperandIndex::kMatSubscriptSubOpIdx));
  VectorType *IdxVecTy = cast<VectorType>(IdxVec->getType());

<<<<<<< HEAD
  // Get the loaded lowered vector element indices
  SmallVector<Value*, 4> ElemIndices;
  ElemIndices.reserve(IdxVecTy->getNumElements());
  for (unsigned VecIdx = 0; VecIdx < IdxVecTy->getNumElements(); ++VecIdx) {
    ElemIndices.emplace_back(IdxVec->getAggregateElement(VecIdx));
  }

  lowerHLMatSubscript(Call, MatPtr, ElemIndices);

  // We did our own replacement of uses, opt-out of having the caller does it for us.
  return nullptr;
=======
  bool onlyLdSt = OnlyUsedByMatrixLdSt(GV);

  bool isConst = GV->isConstant();

  Type *vecTy = HLMatrixLower::LowerMatrixType(Ty);
  Module *M = GV->getParent();
  const DataLayout &DL = M->getDataLayout();

  std::vector<Constant *> Elts;
  // Lower to vector or array for scalar matrix.
  // Make it col major so don't need shuffle when load/store.
  FlattenMatConst(GV->getInitializer(), Elts);

  if (onlyLdSt) {
    Type *EltTy = vecTy->getVectorElementType();
    unsigned vecSize = vecTy->getVectorNumElements();
    std::vector<Value *> vecGlobals(vecSize);

    GlobalVariable::ThreadLocalMode TLMode = GV->getThreadLocalMode();
    unsigned AddressSpace = GV->getType()->getAddressSpace();
    GlobalValue::LinkageTypes linkage = GV->getLinkage();
    unsigned debugOffset = 0;
    unsigned size = DL.getTypeAllocSizeInBits(EltTy);
    unsigned align = DL.getPrefTypeAlignment(EltTy);
    for (int i = 0, e = vecSize; i != e; ++i) {
      Constant *InitVal = Elts[i];
      GlobalVariable *EltGV = new llvm::GlobalVariable(
          *M, EltTy, /*IsConstant*/ isConst, linkage,
          /*InitVal*/ InitVal, GV->getName() + "." + Twine(i),
          /*InsertBefore*/nullptr,
          TLMode, AddressSpace);
      // Add debug info.
      if (m_HasDbgInfo) {
        DebugInfoFinder &Finder = m_pHLModule->GetOrCreateDebugInfoFinder();
        HLModule::CreateElementGlobalVariableDebugInfo(
            GV, Finder, EltGV, size, align, debugOffset,
            EltGV->getName().ltrim(GV->getName()));
        debugOffset += size;
      }
      vecGlobals[i] = EltGV;
    }
    for (User *user : UserIter_TunnelAddrSpace_SkipUnusedConstantUser(GV)) {
      if (isa<Constant>(user) && user->use_empty())
        continue;
      CallInst *CI = cast<CallInst>(user);
      TranslateMatLoadStoreOnGlobal(GV, vecGlobals, CI);
      AddToDeadInsts(CI);
    }
    DeleteDeadInsts();
    GV->eraseFromParent();
  }
  else {
    // lower to array of scalar here.
    ArrayType *AT = ArrayType::get(vecTy->getVectorElementType(), vecTy->getVectorNumElements());
    Constant *InitVal = ConstantArray::get(AT, Elts);
    unsigned AddressSpace = GV->getType()->getAddressSpace();
    GlobalValue::LinkageTypes linkage = GV->getLinkage();
    GlobalVariable::ThreadLocalMode TLMode = GV->getThreadLocalMode();
    GlobalVariable *arrayMat = new llvm::GlobalVariable(
      *M, AT, /*IsConstant*/ false, linkage,
      /*InitVal*/ InitVal, GV->getName(),
      /*InsertBefore*/nullptr,
      TLMode, AddressSpace);
    // Add debug info.
    if (m_HasDbgInfo) {
      DebugInfoFinder &Finder = m_pHLModule->GetOrCreateDebugInfoFinder();
      HLModule::UpdateGlobalVariableDebugInfo(GV, Finder,
                                                     arrayMat);
    }

    for (User *U :UserIter_TunnelAddrSpace_SkipUnusedConstantUser(GV)) {
      Value *user = U;
      CallInst *CI = cast<CallInst>(user);
      HLOpcodeGroup group = GetHLOpcodeGroupByName(CI->getCalledFunction());
      if (group == HLOpcodeGroup::HLMatLoadStore) {
        TranslateMatLoadStoreOnGlobal(GV, arrayMat, CI);
      }
      else {
        DXASSERT(group == HLOpcodeGroup::HLSubscript, "Must be subscript operation");
        TranslateMatSubscriptOnGlobalPtr(CI, arrayMat);
      }
    }
    GV->removeDeadConstantUsers();
    GV->eraseFromParent();
  }
>>>>>>> b4bb5795
}

Value *HLMatrixLowerPass::lowerHLMatSubscript(CallInst *Call, bool RowMajor) {
  (void)RowMajor; // It doesn't look like we actually need this?

  Value *MatPtr = Call->getArgOperand(HLOperandIndex::kMatSubscriptMatOpIdx);

  // Gather the indices, checking if they are all constant
  SmallVector<Value*, 4> ElemIndices;
  for (unsigned Idx = HLOperandIndex::kMatSubscriptSubOpIdx; Idx < Call->getNumArgOperands(); ++Idx) {
    ElemIndices.emplace_back(Call->getArgOperand(Idx));
  }

  lowerHLMatSubscript(Call, MatPtr, ElemIndices);

  // We did our own replacement of uses, opt-out of having the caller does it for us.
  return nullptr;
}

void HLMatrixLowerPass::lowerHLMatSubscript(CallInst *Call, Value *MatPtr, SmallVectorImpl<Value*> &ElemIndices) {
  DXASSERT_NOMSG(HLMatrixType::isMatrixPtr(MatPtr->getType()));

  IRBuilder<> CallBuilder(Call);
  Value *LoweredPtr = tryGetLoweredPtrOperand(MatPtr, CallBuilder);
  if (LoweredPtr == nullptr) return;

  // For global variables, we can GEP directly into the lowered vector pointer.
  // This is necessary to support group shared memory atomics and the likes.
  Value *RootPtr = LoweredPtr;
  while (GEPOperator *GEP = dyn_cast<GEPOperator>(RootPtr))
    RootPtr = GEP->getPointerOperand();
  bool AllowLoweredPtrGEPs = isa<GlobalVariable>(RootPtr);
  
  // Just constructing this does all the work
  HLMatrixSubscriptUseReplacer UseReplacer(Call, LoweredPtr, ElemIndices, AllowLoweredPtrGEPs, m_deadInsts);

  DXASSERT(Call->use_empty(), "Expected all matrix subscript uses to have been replaced.");
  addToDeadInsts(Call);
}

// Lowers StructuredBuffer<matrix>[index] or similar with constant buffers
Value *HLMatrixLowerPass::lowerHLMatResourceSubscript(CallInst *Call, HLSubscriptOpcode Opcode) {
  // Just replace the intrinsic by its equivalent with a lowered return type
  IRBuilder<> Builder(Call);

  SmallVector<Value*, 4> Args;
  Args.reserve(Call->getNumArgOperands());
  for (Value *Arg : Call->arg_operands())
    Args.emplace_back(Arg);

  Type *LoweredRetTy = HLMatrixType::getLoweredType(Call->getType());
  return callHLFunction(*m_pModule, HLOpcodeGroup::HLSubscript, static_cast<unsigned>(Opcode),
    LoweredRetTy, Args, Builder);
}

Value *HLMatrixLowerPass::lowerHLInit(CallInst *Call) {
  DXASSERT(GetHLOpcode(Call) == 0, "Unexpected matrix init opcode.");

  // Figure out the result type
  HLMatrixType MatTy = HLMatrixType::cast(Call->getType());
  VectorType *LoweredTy = MatTy.getLoweredVectorTypeForReg();
  DXASSERT(LoweredTy->getNumElements() == Call->getNumArgOperands() - HLOperandIndex::kInitFirstArgOpIdx,
    "Invalid matrix init argument count.");

  // Build the result vector from the init args.
  // Both the args and the result vector are in row-major order, so no shuffling is necessary.
  IRBuilder<> Builder(Call);
  Value *LoweredVec = UndefValue::get(LoweredTy);
  for (unsigned VecElemIdx = 0; VecElemIdx < LoweredTy->getNumElements(); ++VecElemIdx) {
    Value *ArgVal = Call->getArgOperand(HLOperandIndex::kInitFirstArgOpIdx + VecElemIdx);
    DXASSERT(dxilutil::IsIntegerOrFloatingPointType(ArgVal->getType()),
      "Expected only scalars in matrix initialization.");
    LoweredVec = Builder.CreateInsertElement(LoweredVec, ArgVal, static_cast<uint64_t>(VecElemIdx));
  }

  return LoweredVec;
}

Value *HLMatrixLowerPass::lowerHLSelect(CallInst *Call) {
  DXASSERT(GetHLOpcode(Call) == 0, "Unexpected matrix init opcode.");

  Value *Cond = Call->getArgOperand(HLOperandIndex::kTrinaryOpSrc0Idx);
  Value *TrueMat = Call->getArgOperand(HLOperandIndex::kTrinaryOpSrc1Idx);
  Value *FalseMat = Call->getArgOperand(HLOperandIndex::kTrinaryOpSrc2Idx);

  DXASSERT(TrueMat->getType() == FalseMat->getType(),
    "Unexpected type mismatch between matrix ternary operator values.");

#ifndef NDEBUG
  // Assert that if the condition is a matrix, it matches the dimensions of the values
  if (HLMatrixType MatCondTy = HLMatrixType::dyn_cast(Cond->getType())) {
    HLMatrixType ValMatTy = HLMatrixType::cast(TrueMat->getType());
    DXASSERT(MatCondTy.getNumRows() == ValMatTy.getNumRows()
      && MatCondTy.getNumColumns() == ValMatTy.getNumColumns(),
      "Unexpected mismatch between ternary operator condition and value matrix dimensions.");
  }
#endif

  IRBuilder<> Builder(Call);
  Value *LoweredCond = getLoweredByValOperand(Cond, Builder);
  Value *LoweredTrueVec = getLoweredByValOperand(TrueMat, Builder);
  Value *LoweredFalseVec = getLoweredByValOperand(FalseMat, Builder);
  Value *Result = UndefValue::get(LoweredTrueVec->getType());

  bool IsScalarCond = !LoweredCond->getType()->isVectorTy();

  unsigned NumElems = Result->getType()->getVectorNumElements();
  for (uint64_t ElemIdx = 0; ElemIdx < NumElems; ++ElemIdx) {
    Value *ElemCond = IsScalarCond ? LoweredCond
      : Builder.CreateExtractElement(LoweredCond, ElemIdx);
    Value *ElemTrueVal = Builder.CreateExtractElement(LoweredTrueVec, ElemIdx);
    Value *ElemFalseVal = Builder.CreateExtractElement(LoweredFalseVec, ElemIdx);
    Value *ResultElem = Builder.CreateSelect(ElemCond, ElemTrueVal, ElemFalseVal);
    Result = Builder.CreateInsertElement(Result, ResultElem, ElemIdx);
  }

  return Result;
}<|MERGE_RESOLUTION|>--- conflicted
+++ resolved
@@ -516,6 +516,15 @@
       continue;
     }
 
+    if (ConstantExpr *CE = dyn_cast<ConstantExpr>(Use.getUser())) {
+      DXASSERT(CE->getOpcode() == Instruction::AddrSpaceCast,
+               "Unexpected constant user");
+      if (!CE->user_empty())
+        replaceAllVariableUses(GEPIdxStack, CE, LoweredPtr);
+      Use.set(UndefValue::get(Use->getType()));
+      continue;
+    }
+
     // Recreate the same GEP sequence, if any, on the lowered pointer
     IRBuilder<> Builder(cast<Instruction>(Use.getUser()));
     Value *LoweredStackTopPtr = GEPIdxStack.size() == 1
@@ -1206,87 +1215,10 @@
   return Return ? LoweredVal : LoweredStore;
 }
 
-<<<<<<< HEAD
 static Value *convertScalarOrVector(Value *SrcVal, Type *DstTy, HLCastOpcode Opcode, IRBuilder<> Builder) {
   DXASSERT(SrcVal->getType()->isVectorTy() == DstTy->isVectorTy(),
     "Scalar/vector type mismatch in numerical conversion.");
   Type *SrcTy = SrcVal->getType();
-=======
-// Iterate users, tunnel through address space cast, and skip unused constant
-// users.
-class UserIter_TunnelAddrSpace_SkipUnusedConstantUser {
-private:
-  Value::user_iterator UserIt;
-  Value::user_iterator AddrSpaceCastUserIt;
-
-public:
-  User *U = nullptr;
-public:
-  UserIter_TunnelAddrSpace_SkipUnusedConstantUser() {}
-  UserIter_TunnelAddrSpace_SkipUnusedConstantUser(Value *V)
-  {
-    if (!V->user_empty())
-      UserIt = V->user_begin();
-    Next();
-  }
-  UserIter_TunnelAddrSpace_SkipUnusedConstantUser(
-      const UserIter_TunnelAddrSpace_SkipUnusedConstantUser &other) = default;
-
-  User *Next() {
-    U = nullptr;
-    if (!AddrSpaceCastUserIt.atEnd()) {
-      U = *(AddrSpaceCastUserIt++);
-      return U;
-    }
-    while (!UserIt.atEnd()) {
-      U = *(UserIt++);
-      if (ConstantExpr *CE = dyn_cast<ConstantExpr>(U)) {
-        if (CE->user_empty())
-          continue;
-        if (CE->getOpcode() == Instruction::AddrSpaceCast) {
-          AddrSpaceCastUserIt = CE->user_begin();
-          U = *(AddrSpaceCastUserIt++);
-          return U;
-        }
-      }
-      return U;
-    }
-    U = nullptr;
-    return U;
-  }
-
-  UserIter_TunnelAddrSpace_SkipUnusedConstantUser begin() { return *this; }
-  UserIter_TunnelAddrSpace_SkipUnusedConstantUser end() {
-    return UserIter_TunnelAddrSpace_SkipUnusedConstantUser();
-  }
-  bool
-  operator==(const UserIter_TunnelAddrSpace_SkipUnusedConstantUser &other) {
-    return (U == other.U && UserIt == other.UserIt &&
-            AddrSpaceCastUserIt == other.AddrSpaceCastUserIt);
-  }
-  bool
-  operator!=(const UserIter_TunnelAddrSpace_SkipUnusedConstantUser &other) {
-    return !(*this == (other));
-  }
-  UserIter_TunnelAddrSpace_SkipUnusedConstantUser &operator++() {
-    Next();
-    return *this;
-  }
-  UserIter_TunnelAddrSpace_SkipUnusedConstantUser operator++(int) {
-    auto tmp = *this;
-    ++*this;
-    return tmp;
-  }
-  User *operator*() { return U; }
-  User *operator->() { return U; }
-};
-
-static bool OnlyUsedByMatrixLdSt(Value *V) {
-  bool onlyLdSt = true;
-  for (User *user : UserIter_TunnelAddrSpace_SkipUnusedConstantUser(V)) {
-    if (isa<Constant>(user) && user->use_empty())
-      continue;
->>>>>>> b4bb5795
 
   // Conversions between equivalent types are no-ops,
   // even between signed/unsigned variants.
@@ -1361,7 +1293,6 @@
     LoweredSrc = callHLFunction(*m_pModule, HLOpcodeGroup::HLCast, static_cast<unsigned>(Opcode),
       LoweredSrcTy, { Builder.getInt32((uint32_t)Opcode), Src }, Builder);
   }
-<<<<<<< HEAD
   else {
     LoweredSrc = getLoweredByValOperand(Src, Builder);
   }
@@ -1385,22 +1316,6 @@
       for (unsigned Idx = 0; Idx < DstVecTy->getNumElements(); ++Idx)
         ShuffleIndices.emplace_back(static_cast<int>(Idx));
       Result = Builder.CreateShuffleVector(Result, Result, ShuffleIndices);
-=======
-
-  for (User *U : UserIter_TunnelAddrSpace_SkipUnusedConstantUser(GV)) {
-    Value *VecGEP = nullptr;
-    // Must be GEP or GEPOperator.
-    if (GetElementPtrInst *GEP = dyn_cast<GetElementPtrInst>(U)) {
-      IRBuilder<> Builder(GEP);
-      SmallVector<Value *, 4> idxList(GEP->idx_begin(), GEP->idx_end());
-      VecGEP = Builder.CreateInBoundsGEP(VecGV, idxList);
-      AddToDeadInsts(GEP);
-    } else {
-      GEPOperator *GEPOP = cast<GEPOperator>(U);
-      IRBuilder<> Builder(GV->getContext());
-      SmallVector<Value *, 4> idxList(GEPOP->idx_begin(), GEPOP->idx_end());
-      VecGEP = Builder.CreateInBoundsGEP(VecGV, idxList);
->>>>>>> b4bb5795
     }
   }
   else {
@@ -1465,7 +1380,6 @@
   Constant *IdxVec = cast<Constant>(Call->getArgOperand(HLOperandIndex::kMatSubscriptSubOpIdx));
   VectorType *IdxVecTy = cast<VectorType>(IdxVec->getType());
 
-<<<<<<< HEAD
   // Get the loaded lowered vector element indices
   SmallVector<Value*, 4> ElemIndices;
   ElemIndices.reserve(IdxVecTy->getNumElements());
@@ -1477,93 +1391,6 @@
 
   // We did our own replacement of uses, opt-out of having the caller does it for us.
   return nullptr;
-=======
-  bool onlyLdSt = OnlyUsedByMatrixLdSt(GV);
-
-  bool isConst = GV->isConstant();
-
-  Type *vecTy = HLMatrixLower::LowerMatrixType(Ty);
-  Module *M = GV->getParent();
-  const DataLayout &DL = M->getDataLayout();
-
-  std::vector<Constant *> Elts;
-  // Lower to vector or array for scalar matrix.
-  // Make it col major so don't need shuffle when load/store.
-  FlattenMatConst(GV->getInitializer(), Elts);
-
-  if (onlyLdSt) {
-    Type *EltTy = vecTy->getVectorElementType();
-    unsigned vecSize = vecTy->getVectorNumElements();
-    std::vector<Value *> vecGlobals(vecSize);
-
-    GlobalVariable::ThreadLocalMode TLMode = GV->getThreadLocalMode();
-    unsigned AddressSpace = GV->getType()->getAddressSpace();
-    GlobalValue::LinkageTypes linkage = GV->getLinkage();
-    unsigned debugOffset = 0;
-    unsigned size = DL.getTypeAllocSizeInBits(EltTy);
-    unsigned align = DL.getPrefTypeAlignment(EltTy);
-    for (int i = 0, e = vecSize; i != e; ++i) {
-      Constant *InitVal = Elts[i];
-      GlobalVariable *EltGV = new llvm::GlobalVariable(
-          *M, EltTy, /*IsConstant*/ isConst, linkage,
-          /*InitVal*/ InitVal, GV->getName() + "." + Twine(i),
-          /*InsertBefore*/nullptr,
-          TLMode, AddressSpace);
-      // Add debug info.
-      if (m_HasDbgInfo) {
-        DebugInfoFinder &Finder = m_pHLModule->GetOrCreateDebugInfoFinder();
-        HLModule::CreateElementGlobalVariableDebugInfo(
-            GV, Finder, EltGV, size, align, debugOffset,
-            EltGV->getName().ltrim(GV->getName()));
-        debugOffset += size;
-      }
-      vecGlobals[i] = EltGV;
-    }
-    for (User *user : UserIter_TunnelAddrSpace_SkipUnusedConstantUser(GV)) {
-      if (isa<Constant>(user) && user->use_empty())
-        continue;
-      CallInst *CI = cast<CallInst>(user);
-      TranslateMatLoadStoreOnGlobal(GV, vecGlobals, CI);
-      AddToDeadInsts(CI);
-    }
-    DeleteDeadInsts();
-    GV->eraseFromParent();
-  }
-  else {
-    // lower to array of scalar here.
-    ArrayType *AT = ArrayType::get(vecTy->getVectorElementType(), vecTy->getVectorNumElements());
-    Constant *InitVal = ConstantArray::get(AT, Elts);
-    unsigned AddressSpace = GV->getType()->getAddressSpace();
-    GlobalValue::LinkageTypes linkage = GV->getLinkage();
-    GlobalVariable::ThreadLocalMode TLMode = GV->getThreadLocalMode();
-    GlobalVariable *arrayMat = new llvm::GlobalVariable(
-      *M, AT, /*IsConstant*/ false, linkage,
-      /*InitVal*/ InitVal, GV->getName(),
-      /*InsertBefore*/nullptr,
-      TLMode, AddressSpace);
-    // Add debug info.
-    if (m_HasDbgInfo) {
-      DebugInfoFinder &Finder = m_pHLModule->GetOrCreateDebugInfoFinder();
-      HLModule::UpdateGlobalVariableDebugInfo(GV, Finder,
-                                                     arrayMat);
-    }
-
-    for (User *U :UserIter_TunnelAddrSpace_SkipUnusedConstantUser(GV)) {
-      Value *user = U;
-      CallInst *CI = cast<CallInst>(user);
-      HLOpcodeGroup group = GetHLOpcodeGroupByName(CI->getCalledFunction());
-      if (group == HLOpcodeGroup::HLMatLoadStore) {
-        TranslateMatLoadStoreOnGlobal(GV, arrayMat, CI);
-      }
-      else {
-        DXASSERT(group == HLOpcodeGroup::HLSubscript, "Must be subscript operation");
-        TranslateMatSubscriptOnGlobalPtr(CI, arrayMat);
-      }
-    }
-    GV->removeDeadConstantUsers();
-    GV->eraseFromParent();
-  }
->>>>>>> b4bb5795
 }
 
 Value *HLMatrixLowerPass::lowerHLMatSubscript(CallInst *Call, bool RowMajor) {
